--- conflicted
+++ resolved
@@ -81,7 +81,7 @@
 
             act.ShouldThrow<AssertFailedException>().WithMessage(
                 "Expected type to be FluentAssertions.Specs.ClassWithoutAttribute" +
-                " because we want to test the error message, but found FluentAssertions.Specs.ClassWithAttribute.");
+                    " because we want to test the error message, but found FluentAssertions.Specs.ClassWithAttribute.");
         }
 
         [TestMethod]
@@ -104,7 +104,7 @@
             //-------------------------------------------------------------------------------------------------------------------
             act.ShouldThrow<AssertFailedException>().WithMessage(
                 "Expected type to be FluentAssertions.Specs.ClassWithAttribute" +
-                " because we want to test the error message, but found <null>.");
+                    " because we want to test the error message, but found <null>.");
         }
 
         [TestMethod]
@@ -127,7 +127,7 @@
             //-------------------------------------------------------------------------------------------------------------------
             act.ShouldThrow<AssertFailedException>().WithMessage(
                 "Expected type to be <null>" +
-                " because we want to test the error message, but found FluentAssertions.Specs.ClassWithAttribute.");
+                    " because we want to test the error message, but found FluentAssertions.Specs.ClassWithAttribute.");
         }
 
         [TestMethod]
@@ -139,13 +139,8 @@
             //-------------------------------------------------------------------------------------------------------------------
 #pragma warning disable 436 // disable the warning on conflicting types, as this is the intention for the spec
 
-<<<<<<< HEAD
-            Type typeFromThisAssembly = typeof(ObjectAssertions);
+            Type typeFromThisAssembly = typeof (ObjectAssertions);
 #if !WINRT && !WINDOWS_PHONE_APP && !CORE_CLR
-=======
-            Type typeFromThisAssembly = typeof (ObjectAssertions);
-#if !WINRT && !WINDOWS_PHONE_APP
->>>>>>> 932b3a24
             Type typeFromOtherAssembly =
                 typeof (TypeAssertions).Assembly.GetType("FluentAssertions.Primitives.ObjectAssertions");
 #else
@@ -167,8 +162,8 @@
             //-------------------------------------------------------------------------------------------------------------------
             const string expectedMessage =
                 "Expected type to be [FluentAssertions.Primitives.ObjectAssertions, FluentAssertions*]" +
-                " because we want to test the error message, but found " +
-                "[FluentAssertions.Primitives.ObjectAssertions, FluentAssertions*].";
+                    " because we want to test the error message, but found " +
+                        "[FluentAssertions.Primitives.ObjectAssertions, FluentAssertions*].";
 
             act.ShouldThrow<AssertFailedException>().WithMessage(expectedMessage);
         }
@@ -233,7 +228,7 @@
             act.ShouldThrow<AssertFailedException>()
                 .WithMessage(
                     "Expected type to be FluentAssertions.Specs.ClassWithoutAttribute because we want to test " +
-                    "the error message, but found FluentAssertions.Specs.ClassWithAttribute.");
+                        "the error message, but found FluentAssertions.Specs.ClassWithAttribute.");
         }
 
         #endregion
@@ -574,8 +569,8 @@
             //-------------------------------------------------------------------------------------------------------------------
             act.ShouldThrow<AssertFailedException>()
                 .WithMessage("Expected type FluentAssertions.Specs.ClassWithoutAttribute to be decorated with " +
-                             "FluentAssertions.Specs.DummyClassAttribute because we want to test the error message, but the attribute " +
-                             "was not found.");
+                    "FluentAssertions.Specs.DummyClassAttribute because we want to test the error message, but the attribute " +
+                        "was not found.");
         }
 
         [TestMethod]
@@ -619,8 +614,8 @@
             //-------------------------------------------------------------------------------------------------------------------
             act.ShouldThrow<AssertFailedException>()
                 .WithMessage("Expected type FluentAssertions.Specs.ClassWithAttribute to be decorated with " +
-                             "FluentAssertions.Specs.DummyClassAttribute that matches ((a.Name == \"Unexpected\")*a.IsEnabled), " +
-                             "but no matching attribute was found.");
+                    "FluentAssertions.Specs.DummyClassAttribute that matches ((a.Name == \"Unexpected\")*a.IsEnabled), " +
+                        "but no matching attribute was found.");
         }
 
         [TestMethod]
@@ -670,9 +665,9 @@
             //-------------------------------------------------------------------------------------------------------------------
             act.ShouldThrow<AssertFailedException>()
                 .WithMessage("Expected all types to be decorated with FluentAssertions.Specs.DummyClassAttribute" +
-                             " because we do, but the attribute was not found on the following types:\r\n" +
-                             "FluentAssertions.Specs.ClassWithoutAttribute\r\n" +
-                             "FluentAssertions.Specs.OtherClassWithoutAttribute");
+                    " because we do, but the attribute was not found on the following types:\r\n" +
+                    "FluentAssertions.Specs.ClassWithoutAttribute\r\n" +
+                    "FluentAssertions.Specs.OtherClassWithoutAttribute");
         }
 
 
@@ -701,10 +696,10 @@
             //-------------------------------------------------------------------------------------------------------------------
             act.ShouldThrow<AssertFailedException>()
                 .WithMessage("Expected all types to be decorated with FluentAssertions.Specs.DummyClassAttribute" +
-                             " that matches ((a.Name == \"Expected\")*a.IsEnabled) because we do," +
-                             " but no matching attribute was found on the following types:\r\n" +
-                             "FluentAssertions.Specs.ClassWithoutAttribute\r\n" +
-                             "FluentAssertions.Specs.OtherClassWithoutAttribute");
+                    " that matches ((a.Name == \"Expected\")*a.IsEnabled) because we do," +
+                    " but no matching attribute was found on the following types:\r\n" +
+                    "FluentAssertions.Specs.ClassWithoutAttribute\r\n" +
+                    "FluentAssertions.Specs.OtherClassWithoutAttribute");
         }
 
         #endregion
@@ -843,7 +838,7 @@
             act.ShouldThrow<AssertFailedException>()
                 .WithMessage("Expected type FluentAssertions.Specs.ClassThatImplementsInterface to not implement interface " +
                              "FluentAssertions.Specs.IDummyInterface because we want to test the error message, but it does.");
-        }
+    }
 
         [TestMethod]
         public void When_asserting_a_type_does_not_implement_a_NonInterface_type_it_fails_with_a_useful_message()
@@ -2338,7 +2333,7 @@
 #endregion
     }
 
-#region Internal classes used in unit tests
+    #region Internal classes used in unit tests
 
     [DummyClass("Expected", true)]
     public class ClassWithAttribute
@@ -2437,7 +2432,7 @@
         protected internal interface IProtectedInternalInterface { }
     }
 
-#endregion
+    #endregion
 }
 
 namespace FluentAssertions.Primitives
